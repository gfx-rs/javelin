--- conflicted
+++ resolved
@@ -879,22 +879,10 @@
                                     resolved.try_fmt_decorated(&mut self.out, ";\n")?;
                                 }
                             }
-<<<<<<< HEAD
                         } else if let Some(ref binding@crate::Binding::Location(_)) = var.binding {
                             let tyvar = TypedGlobalVariable { module, handle, usage: crate::GlobalUse::empty() };
                             let resolved = options.resolve_binding(binding, in_mode)?;
                             writeln!(self.out, "\t{} [[{}]];", tyvar, resolved)?;
-=======
-                        } else {
-                            if let Some(ref binding@crate::Binding::Location(_)) = var.binding {
-                                let tyvar = TypedGlobalVariable { module, handle, usage: crate::GlobalUse::empty() };
-                                let resolved = options.resolve_binding(binding, in_mode)?;
-
-                                write!(self.out, "\t")?;
-                                tyvar.try_fmt(&mut self.out)?;
-                                resolved.try_fmt_decorated(&mut self.out, ";\n")?;
-                            }
->>>>>>> 63ab925f
                         }
                     }
                     writeln!(self.out, "}};")?;
